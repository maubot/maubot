# maubot
A plugin-based [Matrix](https://matrix.org) bot system written in Python.

## Documentation

All setup and usage instructions are located on
[docs.mau.fi](https://docs.mau.fi/maubot/index.html). Some quick links:

* [Setup](https://docs.mau.fi/maubot/usage/setup/index.html)
  (or [with Docker](https://docs.mau.fi/maubot/usage/setup/docker.html))
* [Basic usage](https://docs.mau.fi/maubot/usage/basic.html)
* [Encryption](https://docs.mau.fi/maubot/usage/encryption.html)

## Discussion
Matrix room: [#maubot:maunium.net](https://matrix.to/#/#maubot:maunium.net)

## Plugins
* [jesaribot](https://github.com/maubot/jesaribot) - A simple bot that replies with an image when you say "jesari".
* [sed](https://github.com/maubot/sed) - A bot to do sed-like replacements.
* [factorial](https://github.com/maubot/factorial) - A bot to calculate unexpected factorials.
* [media](https://github.com/maubot/media) - A bot that replies with the MXC URI of images you send it.
* [dice](https://github.com/maubot/dice) - A combined dice rolling and calculator bot.
* [karma](https://github.com/maubot/karma) - A user karma tracker bot.
* [xkcd](https://github.com/maubot/xkcd) - A bot to view xkcd comics.
* [echo](https://github.com/maubot/echo) - A bot that echoes pings and other stuff.
* [rss](https://github.com/maubot/rss) - A bot that posts RSS feed updates to Matrix.
* [reddit](https://github.com/TomCasavant/RedditMaubot) - A bot that condescendingly corrects a user when they enter an r/subreddit without providing a link to that subreddit
* [giphy](https://github.com/TomCasavant/GiphyMaubot) - A bot that generates a gif (from giphy) given search terms
* [trump](https://github.com/jeffcasavant/MaubotTrumpTweet) - A bot that generates a Trump tweet with the given content
* [poll](https://github.com/TomCasavant/PollMaubot) - A bot that will create a simple poll for users in a room
* [urban](https://github.com/dvdgsng/UrbanMaubot) - A bot that fetches definitions from [Urban Dictionary](https://www.urbandictionary.com/).
* [reminder](https://github.com/maubot/reminder) - A bot to remind you about things.
* [translate](https://github.com/maubot/translate) - A bot to translate words.
* [reactbot](https://github.com/maubot/reactbot) - A bot that responds to messages that match predefined rules.
* [exec](https://github.com/maubot/exec) - A bot that executes code.
* [commitstrip](https://github.com/maubot/commitstrip) - A bot to view CommitStrips.
* [supportportal](https://github.com/maubot/supportportal) - A bot to manage customer support on Matrix.
* [gitlab](https://github.com/maubot/gitlab) - A GitLab client and webhook receiver.
* [github](https://github.com/maubot/github) - A GitHub client and webhook receiver.
* [gitea](https://github.com/saces/maugitea) - A Gitea client and webhook receiver.
* [twilio](https://github.com/jeffcasavant/MaubotTwilio) - Maubot-based SMS bridge
* [tmdb](https://codeberg.org/lomion/tmdb-bot) - A bot that posts information about movies fetched from TheMovieDB.org.
* [tex](https://github.com/maubot/tex) - A bot that renders LaTeX.
* [altalias](https://github.com/maubot/altalias) - A bot that lets users publish alternate aliases in rooms.
* [satwcomic](https://github.com/maubot/satwcomic) - A bot to view SatWComics.
* [songwhip](https://github.com/maubot/songwhip) - A bot to post Songwhip links.
* [invite](https://github.com/williamkray/maubot-invite) - A bot to generate invitation tokens from [matrix-registration](https://github.com/ZerataX/matrix-registration)
* [wolframalpha](https://github.com/ggogel/WolframAlphaMaubot) - A bot that allows requesting information from [WolframAlpha](https://www.wolframalpha.com/).
* [pingcheck](https://edugit.org/nik/maubot-pingcheck) - A bot to ping the echo bot and send rtt to Icinga passive check
* [ticker](https://github.com/williamkray/maubot-ticker) - A bot to return financial data about a stock or cryptocurrency.
* [weather](https://github.com/kellya/maubot-weather) - A bot to get the weather from wttr.in and return a single line of text for the location specified
<<<<<<< HEAD
* [youtube](https://github.com/ggogel/YoutubePreviewMaubot) - A bot that responds to a YouTube link with the video title and thumbnail.
=======
* [reddit](https://github.com/ggogel/RedditPreviewMaubot) A bot that responds to a link of a reddit post with the sub name and title. If available, uploads the image or video. 
>>>>>>> 4b4f8571

Open a pull request or join the Matrix room linked above to get your plugin listed here

The plugin wishlist lives at https://github.com/maubot/plugin-wishlist/issues<|MERGE_RESOLUTION|>--- conflicted
+++ resolved
@@ -49,11 +49,8 @@
 * [pingcheck](https://edugit.org/nik/maubot-pingcheck) - A bot to ping the echo bot and send rtt to Icinga passive check
 * [ticker](https://github.com/williamkray/maubot-ticker) - A bot to return financial data about a stock or cryptocurrency.
 * [weather](https://github.com/kellya/maubot-weather) - A bot to get the weather from wttr.in and return a single line of text for the location specified
-<<<<<<< HEAD
 * [youtube](https://github.com/ggogel/YoutubePreviewMaubot) - A bot that responds to a YouTube link with the video title and thumbnail.
-=======
 * [reddit](https://github.com/ggogel/RedditPreviewMaubot) A bot that responds to a link of a reddit post with the sub name and title. If available, uploads the image or video. 
->>>>>>> 4b4f8571
 
 Open a pull request or join the Matrix room linked above to get your plugin listed here
 
